--- conflicted
+++ resolved
@@ -103,12 +103,11 @@
           </li>
         % endif
       </%block>
-<<<<<<< HEAD
       <%block name="register_link">
         % if not settings.FEATURES['DISABLE_LOGIN_BUTTON']:
             % if course and settings.FEATURES.get('RESTRICT_ENROLL_BY_REG_METHOD') and course.enrollment_domain:
             <li class="nav-global-04">
-              <a class="cta cta-register" href="${reverse('course-specific-register', args=[course.id])}">${_("Register Now")}</a>
+              <a class="cta cta-register" href="${reverse('course-specific-register', args=[course.id.to_deprecated_string()])}">${_("Register Now")}</a>
             </li>
             % else:
             <li class="nav-global-04">
@@ -117,19 +116,6 @@
             % endif
         % endif
       </%block>
-=======
-      % if not settings.FEATURES['DISABLE_LOGIN_BUTTON']:
-          % if course and settings.FEATURES.get('RESTRICT_ENROLL_BY_REG_METHOD') and course.enrollment_domain:
-          <li class="nav-global-04">
-            <a class="cta cta-register" href="${reverse('course-specific-register', args=[course.id.to_deprecated_string()])}">${_("Register Now")}</a>
-          </li>
-          % else:
-          <li class="nav-global-04">
-            <a class="cta cta-register" href="/register">${_("Register Now")}</a>
-          </li>
-          % endif
-      % endif
->>>>>>> 2e36fb29
     </ol>
 
 
