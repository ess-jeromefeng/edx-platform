--- conflicted
+++ resolved
@@ -92,13 +92,10 @@
             list-style: none;
             padding-left: 2em;
           }
-<<<<<<< HEAD
-=======
 
           &.admin-actions {
             list-style: none;
           }
->>>>>>> 00ff1b94
         }
 
         nav.sequence-bottom {
