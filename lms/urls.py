from django.conf import settings
from django.conf.urls import patterns, include, url
from django.contrib import admin
from django.conf.urls.static import static

from . import one_time_startup

import django.contrib.auth.views

# Uncomment the next two lines to enable the admin:
if settings.DEBUG or settings.MITX_FEATURES.get('ENABLE_DJANGO_ADMIN_SITE'):
    admin.autodiscover()

urlpatterns = ('',  # nopep8
    # certificate view

    url(r'^update_certificate$', 'certificates.views.update_certificate'),
    url(r'^$', 'branding.views.index', name="root"),   # Main marketing page, or redirect to courseware
    url(r'^dashboard$', 'student.views.dashboard', name="dashboard"),
    url(r'^login$', 'student.views.signin_user', name="signin_user"),
    url(r'^register$', 'student.views.register_user', name="register_user"),

    url(r'^admin_dashboard$', 'dashboard.views.dashboard'),

    url(r'^change_email$', 'student.views.change_email_request', name="change_email"),
    url(r'^email_confirm/(?P<key>[^/]*)$', 'student.views.confirm_email_change'),
    url(r'^change_name$', 'student.views.change_name_request', name="change_name"),
    url(r'^accept_name_change$', 'student.views.accept_name_change'),
    url(r'^reject_name_change$', 'student.views.reject_name_change'),
    url(r'^pending_name_changes$', 'student.views.pending_name_changes'),
    url(r'^event$', 'track.views.user_track'),
    url(r'^t/(?P<template>[^/]*)$', 'static_template_view.views.index'),   # TODO: Is this used anymore? What is STATIC_GRAB?

    url(r'^accounts/login$', 'student.views.accounts_login', name="accounts_login"),

    url(r'^login_ajax$', 'student.views.login_user', name="login"),
    url(r'^login_ajax/(?P<error>[^/]*)$', 'student.views.login_user'),
    url(r'^logout$', 'student.views.logout_user', name='logout'),
    url(r'^create_account$', 'student.views.create_account'),
    url(r'^activate/(?P<key>[^/]*)$', 'student.views.activate_account', name="activate"),

    url(r'^begin_exam_registration/(?P<course_id>[^/]+/[^/]+/[^/]+)$', 'student.views.begin_exam_registration', name="begin_exam_registration"),
    url(r'^create_exam_registration$', 'student.views.create_exam_registration'),

    url(r'^password_reset/$', 'student.views.password_reset', name='password_reset'),
    ## Obsolete Django views for password resets
    ## TODO: Replace with Mako-ized views
    url(r'^password_change/$', django.contrib.auth.views.password_change,
        name='auth_password_change'),
    url(r'^password_change_done/$', django.contrib.auth.views.password_change_done,
        name='auth_password_change_done'),
    url(r'^password_reset_confirm/(?P<uidb36>[0-9A-Za-z]+)-(?P<token>.+)/$',
        django.contrib.auth.views.password_reset_confirm,
        name='auth_password_reset_confirm'),
    url(r'^password_reset_complete/$', django.contrib.auth.views.password_reset_complete,
        name='auth_password_reset_complete'),
    url(r'^password_reset_done/$', django.contrib.auth.views.password_reset_done,
        name='auth_password_reset_done'),

    url(r'^heartbeat$', include('heartbeat.urls')),
)

# University profiles only make sense in the default edX context
if not settings.MITX_FEATURES["USE_CUSTOM_THEME"]:
    urlpatterns += (
        ##
        ## Only universities without courses should be included here.  If
        ## courses exist, the dynamic profile rule below should win.
        ##
        url(r'^(?i)university_profile/WellesleyX$', 'courseware.views.static_university_profile',
            name="static_university_profile", kwargs={'org_id': 'WellesleyX'}),
        url(r'^(?i)university_profile/McGillX$', 'courseware.views.static_university_profile',
            name="static_university_profile", kwargs={'org_id': 'McGillX'}),
        url(r'^(?i)university_profile/TorontoX$', 'courseware.views.static_university_profile',
            name="static_university_profile", kwargs={'org_id': 'TorontoX'}),
        url(r'^(?i)university_profile/RiceX$', 'courseware.views.static_university_profile',
            name="static_university_profile", kwargs={'org_id': 'RiceX'}),
        url(r'^(?i)university_profile/ANUx$', 'courseware.views.static_university_profile',
            name="static_university_profile", kwargs={'org_id': 'ANUx'}),
        url(r'^(?i)university_profile/EPFLx$', 'courseware.views.static_university_profile',
            name="static_university_profile", kwargs={'org_id': 'EPFLx'}),

        url(r'^university_profile/(?P<org_id>[^/]+)$', 'courseware.views.university_profile',
            name="university_profile"),
    )

#Semi-static views (these need to be rendered and have the login bar, but don't change)
urlpatterns += (
    url(r'^404$', 'static_template_view.views.render',
        {'template': '404.html'}, name="404"),
)

# Semi-static views only used by edX, not by themes
if not settings.MITX_FEATURES["USE_CUSTOM_THEME"]:
    urlpatterns += (
        url(r'^jobs$', 'static_template_view.views.render',
            {'template': 'jobs.html'}, name="jobs"),
        url(r'^press$', 'student.views.press', name="press"),
        url(r'^media-kit$', 'static_template_view.views.render',
            {'template': 'media-kit.html'}, name="media-kit"),
        url(r'^help$', 'static_template_view.views.render',
            {'template': 'help.html'}, name="help_edx"),

        # TODO: (bridger) The copyright has been removed until it is updated for edX
        # url(r'^copyright$', 'static_template_view.views.render',
        #     {'template': 'copyright.html'}, name="copyright"),

        #Press releases
        url(r'^press/([_a-zA-Z0-9-]+)$', 'static_template_view.views.render_press_release', name='press_release'),

        # Favicon
        (r'^favicon\.ico$', 'django.views.generic.simple.redirect_to', {'url': '/static/images/favicon.ico'}),

        url(r'^submit_feedback$', 'util.views.submit_feedback'),

        # TODO: These urls no longer work. They need to be updated before they are re-enabled
        # url(r'^reactivate/(?P<key>[^/]*)$', 'student.views.reactivation_email'),
    )

# Only enable URLs for those marketing links actually enabled in the
# settings. Disable URLs by marking them as None.
for key, value in settings.MKTG_URL_LINK_MAP.items():
    # Skip disabled URLs
    if value is None:
        continue

    # These urls are enabled separately
    if key == "ROOT" or key == "COURSES":
        continue

    # Make the assumptions that the templates are all in the same dir
    # and that they all match the name of the key (plus extension)
    template = "%s.html" % key.lower()

    # To allow theme templates to inherit from default templates,
    # prepend a standard prefix
    if settings.MITX_FEATURES["USE_CUSTOM_THEME"]:
        template = "theme-" + template

    # Make the assumption that the URL we want is the lowercased
    # version of the map key
    urlpatterns += (url(r'^%s' % key.lower(),
                        'static_template_view.views.render',
                        {'template': template}, name=value),)


if settings.PERFSTATS:
    urlpatterns += (url(r'^reprofile$', 'perfstats.views.end_profile'),)

# Multicourse wiki (Note: wiki urls must be above the courseware ones because of
# the custom tab catch-all)
if settings.WIKI_ENABLED:
    from wiki.urls import get_pattern as wiki_pattern
    from django_notify.urls import get_pattern as notify_pattern

    # Note that some of these urls are repeated in course_wiki.course_nav. Make sure to update
    # them together.
    urlpatterns += (
        # First we include views from course_wiki that we use to override the default views.
        # They come first in the urlpatterns so they get resolved first
        url('^wiki/create-root/$', 'course_wiki.views.root_create', name='root_create'),
        url(r'^wiki/', include(wiki_pattern())),
        url(r'^notify/', include(notify_pattern())),

        # These urls are for viewing the wiki in the context of a course. They should
        # never be returned by a reverse() so they come after the other url patterns
        url(r'^courses/(?P<course_id>[^/]+/[^/]+/[^/]+)/course_wiki/?$',
            'course_wiki.views.course_wiki_redirect', name="course_wiki"),
        url(r'^courses/(?:[^/]+/[^/]+/[^/]+)/wiki/', include(wiki_pattern())),
    )


if settings.COURSEWARE_ENABLED:
    urlpatterns += (
        url(r'^courses/(?P<course_id>[^/]+/[^/]+/[^/]+)/jump_to/(?P<location>.*)$',
            'courseware.views.jump_to', name="jump_to"),
        url(r'^courses/(?P<course_id>[^/]+/[^/]+/[^/]+)/modx/(?P<location>.*?)/(?P<dispatch>[^/]*)$',
            'courseware.module_render.modx_dispatch',
            name='modx_dispatch'),


        # Software Licenses

        # TODO: for now, this is the endpoint of an ajax replay
        # service that retrieve and assigns license numbers for
        # software assigned to a course. The numbers have to be loaded
        # into the database.
        url(r'^software-licenses$', 'licenses.views.user_software_license', name="user_software_license"),

        url(r'^courses/(?P<course_id>[^/]+/[^/]+/[^/]+)/xqueue/(?P<userid>[^/]*)/(?P<id>.*?)/(?P<dispatch>[^/]*)$',
            'courseware.module_render.xqueue_callback',
            name='xqueue_callback'),
        url(r'^change_setting$', 'student.views.change_setting',
            name='change_setting'),

        # TODO: These views need to be updated before they work
        url(r'^calculate$', 'util.views.calculate'),
        # TODO: We should probably remove the circuit package. I believe it was only used in the old way of saving wiki circuits for the wiki
        # url(r'^edit_circuit/(?P<circuit>[^/]*)$', 'circuit.views.edit_circuit'),
        # url(r'^save_circuit/(?P<circuit>[^/]*)$', 'circuit.views.save_circuit'),

        url(r'^courses/?$', 'branding.views.courses', name="courses"),
        url(r'^change_enrollment$',
            'student.views.change_enrollment', name="change_enrollment"),

        #About the course
        url(r'^courses/(?P<course_id>[^/]+/[^/]+/[^/]+)/about$',
            'courseware.views.course_about', name="about_course"),
        #View for mktg site (kept for backwards compatibility TODO - remove before merge to master)
        url(r'^courses/(?P<course_id>[^/]+/[^/]+/[^/]+)/mktg-about$',
            'courseware.views.mktg_course_about', name="mktg_about_course"),
        #View for mktg site
        url(r'^mktg/(?P<course_id>.*)$',
            'courseware.views.mktg_course_about', name="mktg_about_course"),



        #Inside the course
        url(r'^courses/(?P<course_id>[^/]+/[^/]+/[^/]+)/$',
            'courseware.views.course_info', name="course_root"),
        url(r'^courses/(?P<course_id>[^/]+/[^/]+/[^/]+)/info$',
            'courseware.views.course_info', name="info"),
        url(r'^courses/(?P<course_id>[^/]+/[^/]+/[^/]+)/syllabus$',
            'courseware.views.syllabus', name="syllabus"),   # TODO arjun remove when custom tabs in place, see courseware/courses.py
        url(r'^courses/(?P<course_id>[^/]+/[^/]+/[^/]+)/book/(?P<book_index>[^/]*)/$',
            'staticbook.views.index', name="book"),
        url(r'^courses/(?P<course_id>[^/]+/[^/]+/[^/]+)/book/(?P<book_index>[^/]*)/(?P<page>[^/]*)$',
            'staticbook.views.index'),
        url(r'^courses/(?P<course_id>[^/]+/[^/]+/[^/]+)/book-shifted/(?P<page>[^/]*)$',
            'staticbook.views.index_shifted'),

        url(r'^courses/(?P<course_id>[^/]+/[^/]+/[^/]+)/pdfbook/(?P<book_index>[^/]*)/$',
            'staticbook.views.pdf_index', name="pdf_book"),
        url(r'^courses/(?P<course_id>[^/]+/[^/]+/[^/]+)/pdfbook/(?P<book_index>[^/]*)/(?P<page>[^/]*)$',
            'staticbook.views.pdf_index'),

        url(r'^courses/(?P<course_id>[^/]+/[^/]+/[^/]+)/pdfbook/(?P<book_index>[^/]*)/chapter/(?P<chapter>[^/]*)/$',
            'staticbook.views.pdf_index'),
        url(r'^courses/(?P<course_id>[^/]+/[^/]+/[^/]+)/pdfbook/(?P<book_index>[^/]*)/chapter/(?P<chapter>[^/]*)/(?P<page>[^/]*)$',
            'staticbook.views.pdf_index'),

        url(r'^courses/(?P<course_id>[^/]+/[^/]+/[^/]+)/htmlbook/(?P<book_index>[^/]*)/$',
            'staticbook.views.html_index', name="html_book"),
        url(r'^courses/(?P<course_id>[^/]+/[^/]+/[^/]+)/htmlbook/(?P<book_index>[^/]*)/chapter/(?P<chapter>[^/]*)/$',
            'staticbook.views.html_index'),

        url(r'^courses/(?P<course_id>[^/]+/[^/]+/[^/]+)/courseware/?$',
            'courseware.views.index', name="courseware"),
        url(r'^courses/(?P<course_id>[^/]+/[^/]+/[^/]+)/courseware/(?P<chapter>[^/]*)/$',
            'courseware.views.index', name="courseware_chapter"),
        url(r'^courses/(?P<course_id>[^/]+/[^/]+/[^/]+)/courseware/(?P<chapter>[^/]*)/(?P<section>[^/]*)/$',
            'courseware.views.index', name="courseware_section"),
        url(r'^courses/(?P<course_id>[^/]+/[^/]+/[^/]+)/courseware/(?P<chapter>[^/]*)/(?P<section>[^/]*)/(?P<position>[^/]*)/?$',
            'courseware.views.index', name="courseware_position"),

        url(r'^courses/(?P<course_id>[^/]+/[^/]+/[^/]+)/progress$',
            'courseware.views.progress', name="progress"),
        # Takes optional student_id for instructor use--shows profile as that student sees it.
        url(r'^courses/(?P<course_id>[^/]+/[^/]+/[^/]+)/progress/(?P<student_id>[^/]*)/$',
            'courseware.views.progress', name="student_progress"),

        # For the instructor
        url(r'^courses/(?P<course_id>[^/]+/[^/]+/[^/]+)/instructor$',
            'instructor.views.instructor_dashboard', name="instructor_dashboard"),

        url(r'^courses/(?P<course_id>[^/]+/[^/]+/[^/]+)/gradebook$',
            'instructor.views.gradebook', name='gradebook'),
        url(r'^courses/(?P<course_id>[^/]+/[^/]+/[^/]+)/grade_summary$',
            'instructor.views.grade_summary', name='grade_summary'),
        url(r'^courses/(?P<course_id>[^/]+/[^/]+/[^/]+)/staff_grading$',
            'open_ended_grading.views.staff_grading', name='staff_grading'),
        url(r'^courses/(?P<course_id>[^/]+/[^/]+/[^/]+)/staff_grading/get_next$',
            'open_ended_grading.staff_grading_service.get_next', name='staff_grading_get_next'),
        url(r'^courses/(?P<course_id>[^/]+/[^/]+/[^/]+)/staff_grading/save_grade$',
            'open_ended_grading.staff_grading_service.save_grade', name='staff_grading_save_grade'),
        url(r'^courses/(?P<course_id>[^/]+/[^/]+/[^/]+)/staff_grading/save_grade$',
            'open_ended_grading.staff_grading_service.save_grade', name='staff_grading_save_grade'),
        url(r'^courses/(?P<course_id>[^/]+/[^/]+/[^/]+)/staff_grading/get_problem_list$',
            'open_ended_grading.staff_grading_service.get_problem_list', name='staff_grading_get_problem_list'),

        # Open Ended problem list
        url(r'^courses/(?P<course_id>[^/]+/[^/]+/[^/]+)/open_ended_problems$',
            'open_ended_grading.views.student_problem_list', name='open_ended_problems'),

        # Open Ended flagged problem list
        url(r'^courses/(?P<course_id>[^/]+/[^/]+/[^/]+)/open_ended_flagged_problems$',
            'open_ended_grading.views.flagged_problem_list', name='open_ended_flagged_problems'),
        url(r'^courses/(?P<course_id>[^/]+/[^/]+/[^/]+)/open_ended_flagged_problems/take_action_on_flags$',
            'open_ended_grading.views.take_action_on_flags', name='open_ended_flagged_problems_take_action'),

        # Cohorts management
        url(r'^courses/(?P<course_id>[^/]+/[^/]+/[^/]+)/cohorts$',
            'course_groups.views.list_cohorts', name="cohorts"),
        url(r'^courses/(?P<course_id>[^/]+/[^/]+/[^/]+)/cohorts/add$',
            'course_groups.views.add_cohort',
            name="add_cohort"),
        url(r'^courses/(?P<course_id>[^/]+/[^/]+/[^/]+)/cohorts/(?P<cohort_id>[0-9]+)$',
            'course_groups.views.users_in_cohort',
            name="list_cohort"),
        url(r'^courses/(?P<course_id>[^/]+/[^/]+/[^/]+)/cohorts/(?P<cohort_id>[0-9]+)/add$',
            'course_groups.views.add_users_to_cohort',
            name="add_to_cohort"),
        url(r'^courses/(?P<course_id>[^/]+/[^/]+/[^/]+)/cohorts/(?P<cohort_id>[0-9]+)/delete$',
            'course_groups.views.remove_user_from_cohort',
            name="remove_from_cohort"),
        url(r'^courses/(?P<course_id>[^/]+/[^/]+/[^/]+)/cohorts/debug$',
            'course_groups.views.debug_cohort_mgmt',
            name="debug_cohort_mgmt"),

        # Open Ended Notifications
        url(r'^courses/(?P<course_id>[^/]+/[^/]+/[^/]+)/open_ended_notifications$',
            'open_ended_grading.views.combined_notifications', name='open_ended_notifications'),

        url(r'^courses/(?P<course_id>[^/]+/[^/]+/[^/]+)/peer_grading$',
            'open_ended_grading.views.peer_grading', name='peer_grading'),

        url(r'^courses/(?P<course_id>[^/]+/[^/]+/[^/]+)/notes$', 'notes.views.notes', name='notes'),
        url(r'^courses/(?P<course_id>[^/]+/[^/]+/[^/]+)/notes/', include('notes.urls')),

    )

    # allow course staff to change to student view of courseware
    if settings.MITX_FEATURES.get('ENABLE_MASQUERADE'):
        urlpatterns += (
            url(r'^masquerade/(?P<marg>.*)$', 'courseware.masquerade.handle_ajax', name="masquerade-switch"),
        )

    # discussion forums live within courseware, so courseware must be enabled first
    if settings.MITX_FEATURES.get('ENABLE_DISCUSSION_SERVICE'):
        urlpatterns += (
            url(r'^courses/(?P<course_id>[^/]+/[^/]+/[^/]+)/news$',
                'courseware.views.news', name="news"),
            url(r'^courses/(?P<course_id>[^/]+/[^/]+/[^/]+)/discussion/',
                include('django_comment_client.urls'))
        )
    urlpatterns += (
        # This MUST be the last view in the courseware--it's a catch-all for custom tabs.
        url(r'^courses/(?P<course_id>[^/]+/[^/]+/[^/]+)/(?P<tab_slug>[^/]+)/$',
        'courseware.views.static_tab', name="static_tab"),
    )

    if settings.MITX_FEATURES.get('ENABLE_STUDENT_HISTORY_VIEW'):
        urlpatterns += (
            url(r'^courses/(?P<course_id>[^/]+/[^/]+/[^/]+)/submission_history/(?P<student_username>[^/]*)/(?P<location>.*?)$',
                'courseware.views.submission_history',
                name='submission_history'),
        )


if settings.ENABLE_JASMINE:
    urlpatterns += (url(r'^_jasmine/', include('django_jasmine.urls')),)

if settings.DEBUG or settings.MITX_FEATURES.get('ENABLE_DJANGO_ADMIN_SITE'):
    ## Jasmine and admin
    urlpatterns += (url(r'^admin/', include(admin.site.urls)),)

if settings.MITX_FEATURES.get('AUTH_USE_OPENID'):
    urlpatterns += (
        url(r'^openid/login/$', 'django_openid_auth.views.login_begin', name='openid-login'),
        url(r'^openid/complete/$', 'external_auth.views.openid_login_complete', name='openid-complete'),
        url(r'^openid/logo.gif$', 'django_openid_auth.views.logo', name='openid-logo'),
    )

if settings.MITX_FEATURES.get('AUTH_USE_OPENID_PROVIDER'):
    urlpatterns += (
        url(r'^openid/provider/login/$', 'external_auth.views.provider_login', name='openid-provider-login'),
        url(r'^openid/provider/login/(?:.+)$', 'external_auth.views.provider_identity', name='openid-provider-login-identity'),
        url(r'^openid/provider/identity/$', 'external_auth.views.provider_identity', name='openid-provider-identity'),
        url(r'^openid/provider/xrds/$', 'external_auth.views.provider_xrds', name='openid-provider-xrds')
    )

if settings.MITX_FEATURES.get('ENABLE_PEARSON_LOGIN', False):
    urlpatterns += url(r'^testcenter/login$', 'external_auth.views.test_center_login'),

if settings.MITX_FEATURES.get('ENABLE_LMS_MIGRATION'):
    urlpatterns += (
        url(r'^migrate/modules$', 'lms_migration.migrate.manage_modulestores'),
        url(r'^migrate/reload/(?P<reload_dir>[^/]+)$', 'lms_migration.migrate.manage_modulestores'),
        url(r'^migrate/reload/(?P<reload_dir>[^/]+)/(?P<commit_id>[^/]+)$', 'lms_migration.migrate.manage_modulestores'),
        url(r'^gitreload$', 'lms_migration.migrate.gitreload'),
        url(r'^gitreload/(?P<reload_dir>[^/]+)$', 'lms_migration.migrate.gitreload'),
    )

if settings.MITX_FEATURES.get('ENABLE_SQL_TRACKING_LOGS'):
    urlpatterns += (
        url(r'^event_logs$', 'track.views.view_tracking_log'),
        url(r'^event_logs/(?P<args>.+)$', 'track.views.view_tracking_log'),
    )

<<<<<<< HEAD
if settings.MITX_FEATURES.get('RUN_AS_ANALYTICS_SERVER_ENABLED'):
    urlpatterns += (
        url(r'^edinsights_service/', include('edinsights.core.urls')),
    )
    import edinsights.core.registry
=======
if settings.MITX_FEATURES.get('ENABLE_SERVICE_STATUS'):
    urlpatterns += (
        url(r'^status/', include('service_status.urls')),
    )
>>>>>>> 25aec96e

# FoldIt views
urlpatterns += (
    # The path is hardcoded into their app...
    url(r'^comm/foldit_ops', 'foldit.views.foldit_ops', name="foldit_ops"),
)

if settings.MITX_FEATURES.get('ENABLE_DEBUG_RUN_PYTHON'):
    urlpatterns += (
        url(r'^debug/run_python', 'debug.views.run_python'),
    )

urlpatterns = patterns(*urlpatterns)

if settings.DEBUG:
    urlpatterns += static(settings.STATIC_URL, document_root=settings.STATIC_ROOT)

#Custom error pages
handler404 = 'static_template_view.views.render_404'
handler500 = 'static_template_view.views.render_500'

<|MERGE_RESOLUTION|>--- conflicted
+++ resolved
@@ -387,18 +387,16 @@
         url(r'^event_logs/(?P<args>.+)$', 'track.views.view_tracking_log'),
     )
 
-<<<<<<< HEAD
+if settings.MITX_FEATURES.get('ENABLE_SERVICE_STATUS'):
+    urlpatterns += (
+        url(r'^status/', include('service_status.urls')),
+    )
+
 if settings.MITX_FEATURES.get('RUN_AS_ANALYTICS_SERVER_ENABLED'):
     urlpatterns += (
         url(r'^edinsights_service/', include('edinsights.core.urls')),
     )
     import edinsights.core.registry
-=======
-if settings.MITX_FEATURES.get('ENABLE_SERVICE_STATUS'):
-    urlpatterns += (
-        url(r'^status/', include('service_status.urls')),
-    )
->>>>>>> 25aec96e
 
 # FoldIt views
 urlpatterns += (
