# -*- coding: utf-8 -*-
"""
Bok choy acceptance tests for problems in the LMS

See also old lettuce tests in lms/djangoapps/courseware/features/problems.feature
"""
from textwrap import dedent

from ..helpers import UniqueCourseTest
from ...pages.studio.auto_auth import AutoAuthPage
from ...pages.lms.courseware import CoursewarePage
from ...pages.lms.problem import ProblemPage
from ...pages.lms.login_and_register import CombinedLoginAndRegisterPage
from ...fixtures.course import CourseFixture, XBlockFixtureDesc
from ..helpers import EventsTestMixin


class ProblemsTest(UniqueCourseTest):
    """
    Base class for tests of problems in the LMS.
    """
    USERNAME = "joe_student"
    EMAIL = "joe@example.com"
    PASSWORD = "keep it secret; keep it safe."

    def setUp(self):
        super(ProblemsTest, self).setUp()

        self.xqueue_grade_response = None

        self.courseware_page = CoursewarePage(self.browser, self.course_id)

        # Install a course with a hierarchy and problems
        course_fixture = CourseFixture(
            self.course_info['org'], self.course_info['number'],
            self.course_info['run'], self.course_info['display_name']
        )

        problem = self.get_problem()
        course_fixture.add_children(
            XBlockFixtureDesc('chapter', 'Test Section').add_children(
                XBlockFixtureDesc('sequential', 'Test Subsection').add_children(problem)
            )
        ).install()

        # Auto-auth register for the course.
        AutoAuthPage(
            self.browser,
            username=self.USERNAME,
            email=self.EMAIL,
            password=self.PASSWORD,
            course_id=self.course_id,
            staff=False
        ).visit()

    def get_problem(self):
        """ Subclasses should override this to complete the fixture """
        raise NotImplementedError()


class ProblemClarificationTest(ProblemsTest):
    """
    Tests the <clarification> element that can be used in problem XML.
    """

    def get_problem(self):
        """
        Create a problem with a <clarification>
        """
        xml = dedent("""
            <problem markdown="null">
                <text>
                    <p>
                        Given the data in Table 7 <clarification>Table 7: "Example PV Installation Costs",
                        Page 171 of Roberts textbook</clarification>, compute the ROI
                        <clarification>Return on Investment <strong>(per year)</strong></clarification> over 20 years.
                    </p>
                    <numericalresponse answer="6.5">
                        <textline label="Enter the annual ROI" trailing_text="%" />
                    </numericalresponse>
                </text>
            </problem>
        """)
        return XBlockFixtureDesc('problem', 'TOOLTIP TEST PROBLEM', data=xml)

    def test_clarification(self):
        """
        Test that we can see the <clarification> tooltips.
        """
        self.courseware_page.visit()
        problem_page = ProblemPage(self.browser)
        self.assertEqual(problem_page.problem_name, 'TOOLTIP TEST PROBLEM')
        problem_page.click_clarification(0)
        self.assertIn('"Example PV Installation Costs"', problem_page.visible_tooltip_text)
        problem_page.click_clarification(1)
        tooltip_text = problem_page.visible_tooltip_text
        self.assertIn('Return on Investment', tooltip_text)
        self.assertIn('per year', tooltip_text)
        self.assertNotIn('strong', tooltip_text)


class ProblemExtendedHintTest(ProblemsTest, EventsTestMixin):
    """
    Test that extended hint features plumb through to the page html and tracking log.
    """

    def get_problem(self):
        """
        Problem with extended hint features.
        """
        xml = dedent("""
            <problem>
            <p>question text</p>
            <stringresponse answer="A">
                <stringequalhint answer="B">hint</stringequalhint>
                <textline size="20"/>
            </stringresponse>
            <demandhint>
              <hint>demand-hint1</hint>
              <hint>demand-hint2</hint>
            </demandhint>
            </problem>
        """)
        return XBlockFixtureDesc('problem', 'TITLE', data=xml)

    def test_check_hint(self):
        """
        Test clicking Check shows the extended hint in the problem message.
        """
        self.courseware_page.visit()
        problem_page = ProblemPage(self.browser)
        self.assertEqual(problem_page.problem_text[0], u'question text')
        problem_page.fill_answer('B')
        problem_page.click_check()
        self.assertEqual(problem_page.message_text, u'Incorrect: hint')
        # Check for corresponding tracking event
        actual_events = self.wait_for_events(
            event_filter={'event_type': 'edx.problem.hint.feedback_displayed'},
            number_of_matches=1
        )
        self.assert_events_match(
            [{'event': {'hint_label': u'Incorrect',
                        'trigger_type': 'single',
                        'student_answer': [u'B'],
                        'correctness': False,
                        'question_type': 'stringresponse',
                        'hints': [{'text': 'hint'}]}}],
            actual_events)

    def test_demand_hint(self):
        """
        Test clicking hint button shows the demand hint in its div.
        """
        self.courseware_page.visit()
        problem_page = ProblemPage(self.browser)
        # The hint button rotates through multiple hints
        problem_page.click_hint()
        self.assertEqual(problem_page.hint_text, u'Hint (1 of 2): demand-hint1')
        problem_page.click_hint()
        self.assertEqual(problem_page.hint_text, u'Hint (2 of 2): demand-hint2')
        problem_page.click_hint()
        self.assertEqual(problem_page.hint_text, u'Hint (1 of 2): demand-hint1')
        # Check corresponding tracking events
        actual_events = self.wait_for_events(
            event_filter={'event_type': 'edx.problem.hint.demandhint_displayed'},
            number_of_matches=3
        )
        self.assert_events_match(
            [
                {'event': {u'hint_index': 0, u'hint_len': 2, u'hint_text': u'demand-hint1'}},
                {'event': {u'hint_index': 1, u'hint_len': 2, u'hint_text': u'demand-hint2'}},
                {'event': {u'hint_index': 0, u'hint_len': 2, u'hint_text': u'demand-hint1'}}
            ],
            actual_events)


class ProblemHintWithHtmlTest(ProblemsTest, EventsTestMixin):
    """
    Tests that hints containing html get rendered properly
    """

    def get_problem(self):
        """
        Problem with extended hint features.
        """
        xml = dedent("""
            <problem>
            <p>question text</p>
            <stringresponse answer="A">
                <stringequalhint answer="C"><a href="#">aa bb</a> cc</stringequalhint>
                <textline size="20"/>
            </stringresponse>
            <demandhint>
              <hint>aa <a href="#">bb</a> cc</hint>
              <hint><a href="#">dd  ee</a> ff</hint>
            </demandhint>
            </problem>
        """)
        return XBlockFixtureDesc('problem', 'PROBLEM HTML HINT TEST', data=xml)

    def test_check_hint(self):
        """
        Test clicking Check shows the extended hint in the problem message.
        """
        self.courseware_page.visit()
        problem_page = ProblemPage(self.browser)
        self.assertEqual(problem_page.problem_text[0], u'question text')
        problem_page.fill_answer('C')
        problem_page.click_check()
        self.assertEqual(problem_page.message_text, u'Incorrect: aa bb cc')
        # Check for corresponding tracking event
        actual_events = self.wait_for_events(
            event_filter={'event_type': 'edx.problem.hint.feedback_displayed'},
            number_of_matches=1
        )
        self.assert_events_match(
            [{'event': {'hint_label': u'Incorrect',
                        'trigger_type': 'single',
                        'student_answer': [u'C'],
                        'correctness': False,
                        'question_type': 'stringresponse',
                        'hints': [{'text': '<a href="#">aa bb</a> cc'}]}}],
            actual_events)

    def test_demand_hint(self):
        """
        Test clicking hint button shows the demand hint in its div.
        """
        self.courseware_page.visit()
        problem_page = ProblemPage(self.browser)
        # The hint button rotates through multiple hints
        problem_page.click_hint()
        self.assertEqual(problem_page.hint_text, u'Hint (1 of 2): aa bb cc')
        problem_page.click_hint()
        self.assertEqual(problem_page.hint_text, u'Hint (2 of 2): dd ee ff')
        problem_page.click_hint()
        self.assertEqual(problem_page.hint_text, u'Hint (1 of 2): aa bb cc')
        # Check corresponding tracking events
        actual_events = self.wait_for_events(
            event_filter={'event_type': 'edx.problem.hint.demandhint_displayed'},
            number_of_matches=3
        )
        self.assert_events_match(
            [
                {'event': {u'hint_index': 0, u'hint_len': 2, u'hint_text': u'aa <a href="#">bb</a> cc'}},
                {'event': {u'hint_index': 1, u'hint_len': 2, u'hint_text': u'<a href="#">dd  ee</a> ff'}},
                {'event': {u'hint_index': 0, u'hint_len': 2, u'hint_text': u'aa <a href="#">bb</a> cc'}}
            ],
            actual_events)


class ProblemWithMathjax(ProblemsTest):
    """
    Tests the <MathJax> used in problem
    """

    def get_problem(self):
        """
        Create a problem with a <MathJax> in body and hint
        """
        xml = dedent(r"""
            <problem>
                <p>Check mathjax has rendered [mathjax]E=mc^2[/mathjax]</p>
                <multiplechoiceresponse>
                  <choicegroup label="Answer this?" type="MultipleChoice">
                    <choice correct="true">Choice1 <choicehint>Correct choice message</choicehint></choice>
                    <choice correct="false">Choice2<choicehint>Wrong choice message</choicehint></choice>
                  </choicegroup>
                </multiplechoiceresponse>
                <demandhint>
                        <hint>mathjax should work1 \(E=mc^2\) </hint>
                        <hint>mathjax should work2 [mathjax]E=mc^2[/mathjax]</hint>
                </demandhint>
            </problem>
        """)
        return XBlockFixtureDesc('problem', 'MATHJAX TEST PROBLEM', data=xml)

    def test_mathjax_in_hint(self):
        """
        Test that MathJax have successfully rendered in problem hint
        """
        self.courseware_page.visit()
        problem_page = ProblemPage(self.browser)
        self.assertEqual(problem_page.problem_name, "MATHJAX TEST PROBLEM")

        problem_page.verify_mathjax_rendered_in_problem()

        # The hint button rotates through multiple hints
        problem_page.click_hint()
        self.assertIn("Hint (1 of 2): mathjax should work1", problem_page.hint_text)
        problem_page.verify_mathjax_rendered_in_hint()

        # Rotate the hint and check the problem hint
        problem_page.click_hint()

        self.assertIn("Hint (2 of 2): mathjax should work2", problem_page.hint_text)
        problem_page.verify_mathjax_rendered_in_hint()


class ProblemPartialCredit(ProblemsTest):
    """
    Makes sure that the partial credit is appearing properly.
    """
    def get_problem(self):
        """
        Create a problem with partial credit.
        """
        xml = dedent("""
            <problem>
                <p>The answer is 1. Partial credit for -1.</p>
                <numericalresponse answer="1" partial_credit="list">
                    <formulaequationinput label="How many miles away from Earth is the sun? Use scientific notation to answer." />
                    <responseparam type="tolerance" default="0.01" />
                    <responseparam partial_answers="-1" />
                </numericalresponse>
            </problem>
        """)
        return XBlockFixtureDesc('problem', 'PARTIAL CREDIT TEST PROBLEM', data=xml)

    def test_partial_credit(self):
        """
        Test that we can see the partial credit value and feedback.
        """
        self.courseware_page.visit()
        problem_page = ProblemPage(self.browser)
        problem_page.wait_for_element_visibility(problem_page.CSS_PROBLEM_HEADER, 'wait for problem header')
        self.assertEqual(problem_page.problem_name, 'PARTIAL CREDIT TEST PROBLEM')
        problem_page.fill_answer_numerical('-1')
        problem_page.click_check()
<<<<<<< HEAD
        problem_page.wait_for_status_icon()
        self.assertTrue(problem_page.simpleprob_is_partially_correct())
=======
        self.assertTrue(problem_page.simpleprob_is_partially_correct())


class LogoutDuringAnswering(ProblemsTest):
    """
    Tests for the scenario where a user is logged out (their session expires
    or is revoked) just before they click "check" on a problem.
    """
    def get_problem(self):
        """
        Create a problem.
        """
        xml = dedent("""
            <problem>
                <p>The answer is 1</p>
                <numericalresponse answer="1">
                    <formulaequationinput label="where are the songs of spring?" />
                    <responseparam type="tolerance" default="0.01" />
                </numericalresponse>
            </problem>
        """)
        return XBlockFixtureDesc('problem', 'TEST PROBLEM', data=xml)

    def log_user_out(self):
        """
        Log the user out by deleting their session cookie.
        """
        self.browser.delete_cookie('sessionid')

    def test_logout_after_click_redirect(self):
        """
        1) User goes to a problem page.
        2) User fills out an answer to the problem.
        3) User is logged out because their session id is invalidated or removed.
        4) User clicks "check", and sees a confirmation modal asking them to
           re-authenticate, since they've just been logged out.
        5) User clicks "ok".
        6) User is redirected to the login page.
        7) User logs in.
        8) User is redirected back to the problem page they started out on.
        9) User is able to submit an answer
        """
        self.courseware_page.visit()
        problem_page = ProblemPage(self.browser)
        self.assertEqual(problem_page.problem_name, 'TEST PROBLEM')
        problem_page.fill_answer_numerical('1')

        self.log_user_out()
        with problem_page.handle_alert(confirm=True):
            problem_page.click_check()

        login_page = CombinedLoginAndRegisterPage(self.browser)
        login_page.wait_for_page()

        login_page.login(self.EMAIL, self.PASSWORD)

        problem_page.wait_for_page()
        self.assertEqual(problem_page.problem_name, 'TEST PROBLEM')

        problem_page.fill_answer_numerical('1')
        problem_page.click_check()
        self.assertTrue(problem_page.simpleprob_is_correct())

    def test_logout_cancel_no_redirect(self):
        """
        1) User goes to a problem page.
        2) User fills out an answer to the problem.
        3) User is logged out because their session id is invalidated or removed.
        4) User clicks "check", and sees a confirmation modal asking them to
           re-authenticate, since they've just been logged out.
        5) User clicks "cancel".
        6) User is not redirected to the login page.
        """
        self.courseware_page.visit()
        problem_page = ProblemPage(self.browser)
        self.assertEqual(problem_page.problem_name, 'TEST PROBLEM')
        problem_page.fill_answer_numerical('1')
        self.log_user_out()
        with problem_page.handle_alert(confirm=False):
            problem_page.click_check()

        self.assertTrue(problem_page.is_browser_on_page())
        self.assertEqual(problem_page.problem_name, 'TEST PROBLEM')
>>>>>>> 37dbbf41
<|MERGE_RESOLUTION|>--- conflicted
+++ resolved
@@ -327,10 +327,7 @@
         self.assertEqual(problem_page.problem_name, 'PARTIAL CREDIT TEST PROBLEM')
         problem_page.fill_answer_numerical('-1')
         problem_page.click_check()
-<<<<<<< HEAD
         problem_page.wait_for_status_icon()
-        self.assertTrue(problem_page.simpleprob_is_partially_correct())
-=======
         self.assertTrue(problem_page.simpleprob_is_partially_correct())
 
 
@@ -413,5 +410,4 @@
             problem_page.click_check()
 
         self.assertTrue(problem_page.is_browser_on_page())
-        self.assertEqual(problem_page.problem_name, 'TEST PROBLEM')
->>>>>>> 37dbbf41
+        self.assertEqual(problem_page.problem_name, 'TEST PROBLEM')